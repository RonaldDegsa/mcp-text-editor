"""Tests for the TextEditor class."""

import pytest

from mcp_text_editor.text_editor import EditPatch, TextEditor


@pytest.fixture
def editor():
    """Create TextEditor instance."""
    return TextEditor()


@pytest.mark.asyncio
async def test_edit_file_with_edit_patch_object(editor, tmp_path):
    """Test editing a file using EditPatch object."""
    test_file = tmp_path / "test.txt"
    test_file.write_text("line1\nline2\nline3\n")
    file_hash = editor.calculate_hash(test_file.read_text())
    first_line_content = "line1\n"

    # Create an EditPatch object
    patch = EditPatch(
        start=1,
        end=1,
        contents="new line\n",
        range_hash=editor.calculate_hash(first_line_content),
    )

    result = await editor.edit_file_contents(str(test_file), file_hash, [patch])

    assert result["result"] == "ok"
    assert test_file.read_text() == "new line\nline2\nline3\n"


@pytest.fixture
def test_file(tmp_path):
    """Create a temporary test file."""
    file_path = tmp_path / "test.txt"
    content = "Line 1\nLine 2\nLine 3\nLine 4\nLine 5\n"
    file_path.write_text(content)
    return file_path


@pytest.mark.asyncio
async def test_directory_creation_error(editor, tmp_path, mocker):
    """Test file creation when parent directory creation fails."""
    test_dir = tmp_path / "test_dir"
    test_file = test_dir / "test.txt"

    # Mock os.makedirs to raise an OSError
    mocker.patch("os.makedirs", side_effect=OSError("Permission denied"))

    result = await editor.edit_file_contents(
        str(test_file), "", [EditPatch(contents="test content\n", range_hash="")]
    )

    assert result["result"] == "error"
    assert "Failed to create directory" in result["reason"]
    assert "file_hash" not in result


@pytest.mark.asyncio
async def test_missing_range_hash(editor, test_file):
    """Test editing without required range hash."""
    _, _, _, file_hash, _, _ = await editor.read_file_contents(test_file)

    # Try to edit without range_hash
    with pytest.raises(ValueError, match="range_hash is required"):
        EditPatch(start=2, end=2, contents="New content\n", range_hash=None)

    with pytest.raises(ValueError, match="range_hash is required"):
        # Trying with missing range_hash field should also raise
        EditPatch(start=2, end=2, contents="New content\n")


@pytest.fixture
def test_invalid_encoding_file(tmp_path):
    """Create a temporary file with a custom encoding to test encoding errors."""
    file_path = tmp_path / "invalid_encoding.txt"
    # Create Shift-JIS encoded file that will fail to decode with UTF-8
    test_data = bytes(
        [0x83, 0x65, 0x83, 0x58, 0x83, 0x67, 0x0A]
    )  # "テスト\n" in Shift-JIS
    with open(file_path, "wb") as f:
        f.write(test_data)
    return str(file_path)


@pytest.mark.asyncio
async def test_calculate_hash(editor):
    """Test hash calculation."""
    content = "test content"
    hash1 = editor.calculate_hash(content)
    hash2 = editor.calculate_hash(content)
    assert hash1 == hash2
    assert isinstance(hash1, str)
    assert len(hash1) == 64  # SHA-256 hash length


@pytest.mark.asyncio
async def test_read_file_contents(editor, test_file):
    """Test reading file contents."""
    # Test reading entire file
    content, start, end, hash_value, total_lines, size = (
        await editor.read_file_contents(str(test_file))
    )
    assert content == "Line 1\nLine 2\nLine 3\nLine 4\nLine 5\n"
    assert start == 1
    assert end == 5
    assert isinstance(hash_value, str)
    assert total_lines == 5
    assert size == len(content)

    # Test reading specific lines
    content, start, end, hash_value, total_lines, size = (
        await editor.read_file_contents(str(test_file), start=2, end=4)
    )
    assert content == "Line 2\nLine 3\nLine 4\n"
    assert start == 2
    assert end == 4
    assert isinstance(hash_value, str)
    assert total_lines == 5  # Total lines in file should remain the same
    assert size == len(content)  # Size should match the selected content


@pytest.mark.asyncio
async def test_encoding_error(editor, test_invalid_encoding_file):
    """Test handling of encoding errors when reading a file with incorrect encoding."""
    # Try to read Shift-JIS file with UTF-8 encoding
    with pytest.raises(UnicodeDecodeError) as excinfo:
        await editor.read_file_contents(test_invalid_encoding_file, encoding="utf-8")

    assert "Failed to decode file" in str(excinfo.value)
    assert "utf-8" in str(excinfo.value)

    # Try to read Shift-JIS file with incorrect encoding in edit_file_contents
    result = await editor.edit_file_contents(
        test_invalid_encoding_file,
        "dummy_hash",
        [{"start": 1, "contents": "test", "range_hash": "dummy_hash"}],
        encoding="utf-8",
    )

    assert result["result"] == "error"
    assert "Error editing file" in result["reason"]
    assert "decode" in result["reason"].lower()


@pytest.mark.asyncio
async def test_create_new_file(editor, tmp_path):
    """Test creating a new file."""
    new_file = tmp_path / "new_file.txt"
    content = "New file content\nLine 2\n"

    # Test creating a new file
    result = await editor.edit_file_contents(
        str(new_file),
        "",  # No hash for new file
        [
            {"start": 1, "contents": content, "range_hash": ""}
        ],  # Empty range_hash for new files
    )
    assert result["result"] == "ok"
    assert new_file.read_text() == content


@pytest.mark.asyncio
async def test_update_file(editor, tmp_path):
    """Test updating an existing file."""
    # Create a test file
    test_file = tmp_path / "test_update.txt"
    original_content = "Line 1\nLine 2\nLine 3\n"
    test_file.write_text(original_content)

    # Read the content and get hash
    content, start, end, file_hash, total_lines, size = await editor.read_file_contents(
        str(test_file)
    )

    # Update the second line
    new_content = "Updated Line 2\n"
    result = await editor.edit_file_contents(
        str(test_file),
        file_hash,
        [
            {
                "start": 2,
                "end": 2,
                "contents": new_content,
                "range_hash": editor.calculate_hash("Line 2\n"),
            }
        ],
    )

    assert result["result"] == "ok"
    assert test_file.read_text() == "Line 1\nUpdated Line 2\nLine 3\n"


@pytest.mark.asyncio
async def test_create_file_in_new_directory(editor, tmp_path):
    """Test creating a file in a new directory structure."""
    # Test file in a new directory structure
    new_file = tmp_path / "subdir" / "nested" / "test.txt"
    content = "Content in nested directory\n"

    result = await editor.edit_file_contents(
        str(new_file),
        "",  # No hash for new file
        [
            {"start": 1, "contents": content, "range_hash": ""}
        ],  # Empty range_hash for new file
    )

    assert result["result"] == "ok"
    assert new_file.read_text() == content


@pytest.mark.asyncio
async def test_file_hash_mismatch(editor, tmp_path):
    """Test handling of file hash mismatch."""
    # Create a test file
    test_file = tmp_path / "test_hash_mismatch.txt"
    original_content = "Line 1\nLine 2\nLine 3\n"
    test_file.write_text(original_content)

    result = await editor.edit_file_contents(
        str(test_file),
        "invalid_hash",  # Wrong hash
        [
            {
                "start": 2,
                "end": 2,
                "contents": "Updated Line\n",
                "range_hash": editor.calculate_hash("Line 2\n"),
            }
        ],
    )

    assert result["result"] == "error"
    assert "hash mismatch" in result["reason"].lower()
    assert test_file.read_text() == original_content  # File should remain unchanged
    assert test_file.read_text() == original_content  # File should remain unchanged


@pytest.mark.asyncio
async def test_path_traversal_prevention(editor, tmp_path):
    """Test prevention of path traversal attacks."""
    test_file = tmp_path / "test.txt"
    test_file.write_text("Some content\n")
    unsafe_path = str(test_file) + "/.."  # Try to traverse up

    # Test read operation
    with pytest.raises(ValueError) as excinfo:
        await editor.read_file_contents(unsafe_path)
    assert "Path traversal not allowed" in str(excinfo.value)

    # Test write operation
    with pytest.raises(ValueError) as excinfo:
        await editor.edit_file_contents(
            unsafe_path,
            "",
            [{"start": 1, "contents": "malicious content\n", "range_hash": None}],
        )
    assert "Path traversal not allowed" in str(excinfo.value)


@pytest.mark.asyncio
async def test_overlapping_patches(editor, tmp_path):
    """Test handling of overlapping patches."""
    # Create a test file
    test_file = tmp_path / "test_overlap.txt"
    original_content = "Line 1\nLine 2\nLine 3\nLine 4\n"
    test_file.write_text(original_content)

    # Get file hash
    content, start, end, file_hash, total_lines, size = await editor.read_file_contents(
        str(test_file)
    )

    # Try to apply overlapping patches
    result = await editor.edit_file_contents(
        str(test_file),
        file_hash,
        [
            {
                "start": 1,
                "end": 2,
                "contents": "New Line 1-2\n",
                "range_hash": editor.calculate_hash("Line 1\nLine 2\n"),
            },
            {
                "start": 2,
                "end": 3,
                "contents": "New Line 2-3\n",
                "range_hash": editor.calculate_hash("Line 2\nLine 3\n"),
            },
        ],
    )

    assert result["result"] == "error"
    assert "overlap" in result["reason"].lower()
    assert test_file.read_text() == original_content  # File should remain unchanged


@pytest.mark.asyncio
async def test_empty_content_handling(editor, tmp_path):
    """Test handling of empty file content."""
    # Create an empty test file
    test_file = tmp_path / "empty.txt"
    test_file.write_text("")

    # Read empty file
    content, start, end, file_hash, total_lines, size = await editor.read_file_contents(
        str(test_file)
    )
    assert content == ""
    assert total_lines == 0
    assert size == 0

    # Write to empty file (treat it as a new file)
    result = await editor.edit_file_contents(
        str(test_file),
        "",  # No hash for empty file
        [
            {"line_start": 1, "contents": "New content\n", "range_hash": ""}
        ],  # Empty range_hash for new files
    )

    assert result["result"] == "ok"
    assert test_file.read_text() == "New content\n"


@pytest.mark.asyncio
async def test_read_multiple_ranges_line_exceed(editor, tmp_path):
    """Test reading multiple ranges with exceeding line numbers."""
    # Create a test file
    test_file = tmp_path / "test.txt"
    content = "Line 1\nLine 2\nLine 3\n"
    test_file.write_text(content)

    # Request ranges that exceed file length
    ranges = [
        {
            "file_path": str(test_file),
            "ranges": [{"start": 4, "end": None}, {"start": 1, "end": 2}],
        }
    ]

    result = await editor.read_multiple_ranges(ranges)

    # Check the exceeded range
    assert len(result[str(test_file)]["ranges"]) == 2
    # First range (exceeded)
    assert result[str(test_file)]["ranges"][0]["content"] == ""
    assert result[str(test_file)]["ranges"][0]["start"] == 4
    assert result[str(test_file)]["ranges"][0]["end"] == 4
    assert result[str(test_file)]["ranges"][0]["content_size"] == 0
    # Second range (normal)
    assert result[str(test_file)]["ranges"][1]["content"] == "Line 1\nLine 2\n"


@pytest.mark.asyncio
async def test_directory_creation_failure(editor, tmp_path):
    """Test failure in directory creation."""
    # Create a file in place of a directory to cause mkdir to fail
    base_dir = tmp_path / "blocked"
    base_dir.write_text("")
    test_file = base_dir / "subdir" / "test.txt"

    result = await editor.edit_file_contents(
        str(test_file),
        "",  # New file
        [{"line_start": 1, "contents": "test content\n", "range_hash": None}],
    )

    assert result["result"] == "error"
    assert "Failed to create directory" in result["reason"]
    assert "file_hash" not in result


@pytest.mark.asyncio
async def test_invalid_encoding_file_operations(editor, tmp_path):
    """Test handling of files with invalid encoding during various operations."""
    test_file = tmp_path / "invalid_encoding.txt"
    # Create a file with Shift-JIS content that will fail UTF-8 decoding
    test_data = bytes([0x83, 0x65, 0x83, 0x58, 0x83, 0x67, 0x0A])  # シフトJISのデータ
    with open(test_file, "wb") as f:
        f.write(test_data)

    # Test encoding error in file operations
    result = await editor.edit_file_contents(
        str(test_file),
        "",  # hash doesn't matter as it will fail before hash check
        [{"line_start": 1, "contents": "new content\n", "range_hash": None}],
        encoding="utf-8",
    )

    assert result["result"] == "error"
    assert "Error editing file" in result["reason"]
    assert "decode" in result["reason"].lower()


@pytest.mark.asyncio
async def test_create_file_directory_error(editor, tmp_path, monkeypatch):
    """Test creating a file when directory creation fails."""
    # Create a path with multiple nested directories
    deep_path = tmp_path / "deeply" / "nested" / "path" / "test.txt"

    # Mock os.makedirs to raise an OSError
    def mock_makedirs(*args, **kwargs):
        raise OSError("Permission denied")

    monkeypatch.setattr("os.makedirs", mock_makedirs)

    # Attempt to create a new file
    result = await editor.edit_file_contents(
        str(deep_path),
        "",  # Empty hash for new file
        [
            {
                "start": 1,
                "contents": "test content\n",
            }
        ],
    )

    # Verify proper error handling
    assert result["result"] == "error"
    assert "Failed to create directory" in result["reason"]
    assert "Permission denied" in result["reason"]
    assert "file_hash" not in result
    assert "content" not in result


@pytest.mark.asyncio
async def test_create_file_with_empty_directory(editor, tmp_path):
    """Test creating a file when parent directory is an empty string."""
    # Create a file in the current directory (no parent directory)
    file_path = tmp_path / "test.txt"

    # Attempt to create a new file
    result = await editor.edit_file_contents(
        str(file_path),
        "",  # Empty hash for new file
        [
            {
                "start": 1,
                "contents": "test content\n",
                "range_hash": "",  # Empty range_hash for new files
            }
        ],
    )

    # Verify successful file creation
    assert result["result"] == "ok"
    assert file_path.read_text() == "test content\n"
    assert result["file_hash"] is not None


@pytest.mark.asyncio
async def test_file_write_permission_error(editor, tmp_path):
    """Test file write permission error handling."""
    # Create a test file
    test_file = tmp_path / "readonly.txt"
    test_file.write_text("original content\n")
    test_file.chmod(0o444)  # Make file read-only

    # Get file hash
    content, _, _, file_hash, _, _ = await editor.read_file_contents(str(test_file))

    # Attempt to modify read-only file
    result = await editor.edit_file_contents(
        str(test_file),
        file_hash,
        [
            {
                "start": 1,
                "end": 1,
                "contents": "new content\n",
                "range_hash": editor.calculate_hash("original content\n"),
            }
        ],
    )

    # Verify proper error handling
    assert result["result"] == "error"
    assert "Error editing file" in result["reason"]
    assert "Permission" in result["reason"]
    assert "file_hash" not in result
    assert "content" not in result


@pytest.mark.asyncio
async def test_edit_file_with_none_line_end(editor, tmp_path):
    """Test editing file with end=None."""
    test_file = tmp_path / "none_end.txt"
    test_file.write_text("line1\nline2\nline3\n")

    # Get file hash
    content, _, _, file_hash, _, _ = await editor.read_file_contents(str(test_file))

<<<<<<< HEAD
    # Test replacement with None as line_end
=======
    # Test replacement with None as end
>>>>>>> 6597fc45
    result = await editor.edit_file_contents(
        str(test_file),
        file_hash,
        [
            {
                "start": 2,
                "end": 3,  # Replace lines 2 and 3
                "contents": "new2\nnew3\n",
                "range_hash": editor.calculate_hash("line2\nline3\n"),
            }
        ],
    )
    assert result["result"] == "ok"
    assert test_file.read_text() == "line1\nnew2\nnew3\n"


@pytest.mark.asyncio
async def test_edit_file_with_exceeding_line_end(editor, tmp_path):
    """Test editing file with end exceeding file length."""
    test_file = tmp_path / "exceed_end.txt"
    test_file.write_text("line1\nline2\nline3\n")

    # Get file hash
    content, _, _, file_hash, _, _ = await editor.read_file_contents(str(test_file))

    # Test replacement with end > file length
    result = await editor.edit_file_contents(
        str(test_file),
        file_hash,
        [
            {
                "start": 2,
                "end": 10,  # File only has 3 lines
                "contents": "new2\nnew3\n",
                "range_hash": editor.calculate_hash("line2\nline3\n"),
            }
        ],
    )

    assert result["result"] == "ok"
    assert test_file.read_text() == "line1\nnew2\nnew3\n"

    # Clean up
    test_file.chmod(0o644)  # Restore write permission for cleanup


@pytest.mark.asyncio
async def test_new_file_with_non_empty_hash(editor, tmp_path):
    """Test handling of new file creation with non-empty hash."""
    new_file = tmp_path / "nonexistent.txt"
    result = await editor.edit_file_contents(
        str(new_file),
        "non_empty_hash",  # Non-empty hash for non-existent file
        [
            {
                "start": 1,
                "contents": "test content\n",
            }
        ],
    )

    # Verify proper error handling
    assert result["result"] == "error"
    assert "File not found and non-empty hash provided" in result["reason"]
    assert "file_hash" not in result
    assert "content" not in result


@pytest.mark.asyncio
async def test_read_file_contents_with_start_beyond_total(editor, tmp_path):
    """Test read_file_contents when start is beyond total lines."""
    # Create a test file
    test_file = tmp_path / "test.txt"
    test_file.write_text("line1\nline2\nline3\n")

    # Call read_file_contents with start beyond total lines
    content, start, end, content_hash, total_lines, content_size = (
        await editor.read_file_contents(str(test_file), start=10)
    )

    # Verify empty content is returned
    assert content == ""
    assert start == 9  # start is converted to 0-based indexing
    assert end == 9
    assert content_hash == editor.calculate_hash("")
    assert total_lines == 3
    assert content_size == 0


@pytest.mark.asyncio
async def test_create_file_directory_creation_failure(editor, tmp_path, monkeypatch):
    """Test handling of directory creation failure when creating a new file."""
    # Create a path with multiple nested directories
    deep_path = tmp_path / "deeply" / "nested" / "path" / "test.txt"

    # Mock os.makedirs to raise an OSError
    def mock_makedirs(*args, **kwargs):
        raise OSError("Permission denied")

    monkeypatch.setattr("os.makedirs", mock_makedirs)

    # Attempt to create a new file
    result = await editor.edit_file_contents(
        str(deep_path),
        "",  # Empty hash for new file
        [
            {
                "line_start": 1,
                "contents": "test content\n",
            }
        ],
    )

    # Verify proper error handling
    assert result["result"] == "error"
    assert "Failed to create directory" in result["reason"]
    assert "Permission denied" in result["reason"]
    assert "file_hash" not in result
    assert "content" not in result


@pytest.mark.asyncio
async def test_io_error_handling(editor, tmp_path, monkeypatch):
    """Test handling of IO errors during file operations."""
    test_file = tmp_path / "test.txt"
    content = "test content\n"
    test_file.write_text(content)

    def mock_open(*args, **kwargs):
        raise IOError("Test IO Error")

    monkeypatch.setattr("builtins.open", mock_open)

    result = await editor.edit_file_contents(
        str(test_file),
        "",
        [{"line_start": 1, "contents": "new content\n"}],
    )

    assert result["result"] == "error"
    assert "Error editing file" in result["reason"]
    assert "Test IO Error" in result["reason"]


@pytest.mark.asyncio
async def test_exception_handling(editor, tmp_path, monkeypatch):
    """Test handling of unexpected exceptions during file operations."""
    test_file = tmp_path / "test.txt"

    def mock_open(*args, **kwargs):
        raise Exception("Unexpected error")

    monkeypatch.setattr("builtins.open", mock_open)

    result = await editor.edit_file_contents(
        str(test_file),
        "",
        [{"line_start": 1, "contents": "new content\n"}],
    )

    assert result["result"] == "error"
    assert "Unexpected error" in result["reason"]


@pytest.mark.asyncio
async def test_insert_operation(editor, tmp_path):
    """Test file insertion operations."""
    test_file = tmp_path / "test.txt"
    test_file.write_text("line1\nline2\nline3\n")

    # Get file hash
    content, _, _, file_hash, _, _ = await editor.read_file_contents(str(test_file))

    # Test insertion operation (inserting at line 2)
    result = await editor.edit_file_contents(
        str(test_file),
        file_hash,
        [
            {
                "start": 2,
                "end": None,  # For insertion mode (empty range_hash), end is optional
                "contents": "new line\n",
                "range_hash": "",  # Empty range_hash means insertion mode
            }
        ],
    )

    assert result["result"] == "ok"
    assert test_file.read_text() == "line1\nnew line\nline2\nline3\n"


@pytest.mark.asyncio
async def test_content_without_newline(editor, tmp_path):
    """Test handling content without trailing newline."""
    test_file = tmp_path / "test.txt"
    test_file.write_text("line1\nline2\nline3\n")

    # Get file hash
    content, _, _, file_hash, _, _ = await editor.read_file_contents(str(test_file))

    # Update with content that doesn't have a trailing newline
    result = await editor.edit_file_contents(
        str(test_file),
        file_hash,
        [
            {
                "start": 2,
                "end": 2,
                "contents": "new line",  # No trailing newline
                "range_hash": editor.calculate_hash("line2\n"),
            }
        ],
    )

    assert result["result"] == "ok"
    assert test_file.read_text() == "line1\nnew line\nline3\n"
    result = await editor.edit_file_contents(
        str(test_file),
        "",
        [{"start": 1, "contents": "new content\n"}],
    )

    assert result["result"] == "error"
    assert "Unexpected error" in result["reason"]


@pytest.mark.asyncio
async def test_invalid_line_range(editor, tmp_path):
    """Test handling of invalid line range where end line is less than start line."""
    test_file = tmp_path / "test.txt"
    test_file.write_text("line1\nline2\nline3\n")

    # Try to read with invalid line range
    with pytest.raises(ValueError) as excinfo:
        await editor.read_file_contents(str(test_file), start=3, end=2)

    assert "End line must be greater than or equal to start line" in str(excinfo.value)

    # Try to edit with invalid line range
    content, _, _, file_hash, _, _ = await editor.read_file_contents(str(test_file))

    result = await editor.edit_file_contents(
        str(test_file),
        file_hash,
        [
            {
                "start": 3,
                "end": 2,
                "contents": "new content\n",
                "range_hash": editor.calculate_hash("line3\n"),
            }
        ],
    )

    assert result["result"] == "error"
    assert "End line must be greater than or equal to start line" in result["reason"]


@pytest.mark.asyncio
async def test_append_mode(editor, tmp_path):
    """Test appending content when start exceeds total lines."""
    # Create a test file
    test_file = tmp_path / "test_append.txt"
    original_content = "Line 1\nLine 2\nLine 3\n"
    test_file.write_text(original_content)

    # Read the content and get hash
    content, start, end, file_hash, total_lines, size = await editor.read_file_contents(
        str(test_file)
    )

    # Attempt to append content with start > total_lines
    append_content = "Appended Line\n"
    result = await editor.edit_file_contents(
        str(test_file),
        file_hash,
        [
            {
                "start": total_lines + 1,  # Start beyond current line count
                "contents": append_content,
                "range_hash": "",  # Empty range_hash for append mode
            }
        ],
    )

    assert result["result"] == "ok"
    assert test_file.read_text() == original_content + append_content


@pytest.mark.asyncio
async def test_dict_patch_with_defaults(editor: TextEditor, tmp_path):
    """Test dictionary patch with default values."""
    test_file = tmp_path / "test.txt"
    original_content = "line1\nline2\nline3\n"
    test_file.write_text(original_content)

    # Get first line content and calculate hashes
    first_line_content, _, _, _, _, _ = await editor.read_file_contents(
        str(test_file), start=1, end=1
    )
    file_hash = editor.calculate_hash(original_content)

    # Edit using dict patch with missing optional fields
    patch = {
        "contents": "new line\n",  # Add newline to maintain file structure
        "start": 1,
        "end": 1,  # Explicitly specify end
        "range_hash": editor.calculate_hash(first_line_content),
    }
    result = await editor.edit_file_contents(str(test_file), file_hash, [patch])

    assert result["result"] == "ok"
    # Should replace line 1 when range_hash is provided
    assert test_file.read_text() == "new line\nline2\nline3\n"


@pytest.mark.asyncio
async def test_edit_file_without_end(editor, tmp_path):
    """Test editing a file using dictionary patch without end."""
    test_file = tmp_path / "test.txt"
    content = "line1\nline2\nline3\n"
    test_file.write_text(content)

    # Create a patch with minimal fields
    patch = EditPatch(
        contents="new line\n",
        start=1,
        end=1,
        range_hash=editor.calculate_hash("line1\n"),
    )

    # Calculate file hash from original content
    file_hash = editor.calculate_hash(content)

    result = await editor.edit_file_contents(str(test_file), file_hash, [patch])

    assert result["result"] == "ok"
    assert test_file.read_text() == "new line\nline2\nline3\n"


def test_validate_environment():
    """Test environment validation."""
    # Currently _validate_environment is a placeholder
    # This test ensures the method exists and can be called without errors
    TextEditor()._validate_environment()


@pytest.mark.asyncio
async def test_io_error_during_final_write(editor, tmp_path, monkeypatch):
    """Test handling of IO errors during final content writing."""
    test_file = tmp_path / "test.txt"
    test_file.write_text("original content\n")

    # Get file hash
    content, _, _, file_hash, _, _ = await editor.read_file_contents(str(test_file))

    # Mock open to raise IOError during final write
    original_open = open
    open_count = 0

    def mock_open(*args, **kwargs):
        nonlocal open_count
        open_count += 1
        if open_count > 1:  # Allow first open for reading, fail on write
            raise IOError("Failed to write file")
        return original_open(*args, **kwargs)

    monkeypatch.setattr("builtins.open", mock_open)

    # Try to edit file with mocked write error
    result = await editor.edit_file_contents(
        str(test_file),
        file_hash,
        [
            {
                "start": 1,
                "end": 1,
                "contents": "new content\n",
                "range_hash": editor.calculate_hash("original content\n"),
            }
        ],
    )

    assert result["result"] == "error"
    assert "Error editing file" in result["reason"]
    assert "Failed to write file" in result["reason"]
    assert test_file.read_text() == "original content\n"  # File should be unchanged
    editor._validate_environment()


@pytest.mark.asyncio
async def test_initialization_with_environment_error(monkeypatch):
    """Test TextEditor initialization when environment validation fails."""

    def mock_validate_environment(self):
        raise EnvironmentError("Failed to validate environment")

    # Patch the _validate_environment method
    monkeypatch.setattr(TextEditor, "_validate_environment", mock_validate_environment)

    # Verify that initialization fails with the expected error
    with pytest.raises(EnvironmentError, match="Failed to validate environment"):
        TextEditor()


@pytest.mark.asyncio
async def test_read_file_not_found_error(editor, tmp_path):
    """Test FileNotFoundError handling when reading a non-existent file."""
    non_existent_file = tmp_path / "does_not_exist.txt"

    with pytest.raises(FileNotFoundError) as excinfo:
        await editor._read_file(str(non_existent_file))

    assert "File not found:" in str(excinfo.value)
    assert str(non_existent_file) in str(excinfo.value)<|MERGE_RESOLUTION|>--- conflicted
+++ resolved
@@ -500,11 +500,7 @@
     # Get file hash
     content, _, _, file_hash, _, _ = await editor.read_file_contents(str(test_file))
 
-<<<<<<< HEAD
-    # Test replacement with None as line_end
-=======
     # Test replacement with None as end
->>>>>>> 6597fc45
     result = await editor.edit_file_contents(
         str(test_file),
         file_hash,
