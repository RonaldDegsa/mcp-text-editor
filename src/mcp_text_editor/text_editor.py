"""Core text editor functionality with file operation handling."""

import hashlib
import logging
import os
from typing import Any, Dict, List, Optional, Tuple

from .models import DeleteTextFileContentsRequest, EditPatch, FileRanges
from .service import TextEditorService

logger = logging.getLogger(__name__)


def _create_error_response(
    error_message: str,
    content_hash: Optional[str] = None,
    file_path: Optional[str] = None,
) -> Dict[str, Any]:
    """Create a standardized error response.

    Args:
        error_message (str): The error message to include
        content_hash (Optional[str], optional): Hash of the current content if available
        file_path (Optional[str], optional): File path to use as dictionary key

    Returns:
        Dict[str, Any]: Standardized error response structure
    """
    error_response = {
        "result": "error",
        "reason": error_message,
        "hash": content_hash,
    }

    if file_path:
        return {file_path: error_response}
    return error_response


class TextEditor:
    """Handles text file operations with security checks and conflict detection."""

    def __init__(self):
        """Initialize TextEditor."""
        self._validate_environment()
        self.service = TextEditorService()

    def _validate_environment(self) -> None:
        """
        Validate environment variables and setup.
        Can be extended to check for specific permissions or configurations.
        """
        # Future: Add environment validation if needed
        pass  # pragma: no cover

    def _validate_file_path(self, file_path: str | os.PathLike) -> None:
        """
        Validate if file path is allowed and secure.

        Args:
            file_path (str | os.PathLike): Path to validate

        Raises:
            ValueError: If path is not allowed or contains dangerous patterns
        """
        # Convert path to string for checking
        path_str = str(file_path)

        # Check for dangerous patterns
        if ".." in path_str:
            raise ValueError("Path traversal not allowed")

    @staticmethod
    def calculate_hash(content: str) -> str:
        """
        Calculate SHA-256 hash of content.

        Args:
            content (str): Content to hash

        Returns:
            str: Hex digest of SHA-256 hash
        """
        return hashlib.sha256(content.encode()).hexdigest()

    async def _read_file(
        self, file_path: str, encoding: str = "utf-8"
    ) -> Tuple[List[str], str, int]:
        """Read file and return lines, content, and total lines.

        Args:
            file_path (str): Path to the file to read
            encoding (str, optional): File encoding. Defaults to "utf-8"

        Returns:
            Tuple[List[str], str, int]: Lines, content, and total line count

        Raises:
            FileNotFoundError: If file not found
            UnicodeDecodeError: If file cannot be decoded with specified encoding
        """
        self._validate_file_path(file_path)
        try:
            with open(file_path, "r", encoding=encoding) as f:
                lines = f.readlines()
            file_content = "".join(lines)
            return lines, file_content, len(lines)
        except FileNotFoundError as err:
            raise FileNotFoundError(f"File not found: {file_path}") from err
        except UnicodeDecodeError as err:
            raise UnicodeDecodeError(
                encoding,
                err.object,
                err.start,
                err.end,
                f"Failed to decode file '{file_path}' with {encoding} encoding",
            ) from err

    async def read_multiple_ranges(
        self, ranges: List[Dict[str, Any]], encoding: str = "utf-8"
    ) -> Dict[str, Dict[str, Any]]:
        result: Dict[str, Dict[str, Any]] = {}

        for file_range_dict in ranges:
            file_range = FileRanges.model_validate(file_range_dict)
            file_path = file_range.file_path
            lines, file_content, total_lines = await self._read_file(
                file_path, encoding=encoding
            )
            file_hash = self.calculate_hash(file_content)
            result[file_path] = {"ranges": [], "file_hash": file_hash}

            for range_spec in file_range.ranges:
                start = max(1, range_spec.start) - 1
                end_value = range_spec.end
                end = (
                    min(total_lines, end_value)
                    if end_value is not None
                    else total_lines
                )

                if start >= total_lines:
                    empty_content = ""
                    result[file_path]["ranges"].append(
                        {
                            "content": empty_content,
                            "start": start + 1,
                            "end": start + 1,
                            "range_hash": self.calculate_hash(empty_content),
                            "total_lines": total_lines,
                            "content_size": 0,
                        }
                    )
                    continue

                selected_lines = lines[start:end]
                content = "".join(selected_lines)
                range_hash = self.calculate_hash(content)

                result[file_path]["ranges"].append(
                    {
                        "content": content,
                        "start": start + 1,
                        "end": end,
                        "range_hash": range_hash,
                        "total_lines": total_lines,
                        "content_size": len(content),
                    }
                )

        return result

    async def read_file_contents(
        self,
        file_path: str,
        start: int = 1,
        end: Optional[int] = None,
        encoding: str = "utf-8",
    ) -> Tuple[str, int, int, str, int, int]:
        lines, file_content, total_lines = await self._read_file(
            file_path, encoding=encoding
        )

        if end is not None and end < start:
            raise ValueError("End line must be greater than or equal to start line")

        start = max(1, start) - 1
        end = total_lines if end is None else min(end, total_lines)

        if start >= total_lines:
            empty_content = ""
            empty_hash = self.calculate_hash(empty_content)
            return empty_content, start, start, empty_hash, total_lines, 0
        if end < start:
            raise ValueError("End line must be greater than or equal to start line")

        selected_lines = lines[start:end]
        content = "".join(selected_lines)
        content_hash = self.calculate_hash(content)
        content_size = len(content.encode(encoding))

        return (
            content,
            start + 1,
            end,
            content_hash,
            total_lines,
            content_size,
        )

    async def edit_file_contents(
        self,
        file_path: str,
        expected_hash: str,
        patches: List[Dict[str, Any]],
        encoding: str = "utf-8",
    ) -> Dict[str, Any]:
        """
        Edit file contents with hash-based conflict detection and multiple patches.

        Args:
            file_path (str): Path to the file to edit
            expected_hash (str): Expected hash of the file before editing
            patches (List[Dict[str, Any]]): List of patches to apply, each containing:
                - start (int): Starting line number (1-based)
                - end (Optional[int]): Ending line number (inclusive)
                - contents (str): New content to insert (if empty string, consider using delete_text_file_contents instead)
                - range_hash (str): Expected hash of the content being replaced

        Returns:
            Dict[str, Any]: Results of the operation containing:
                - result: "ok" or "error"
                - hash: New file hash if successful, None if error
                - reason: Error message if result is "error"
                    "file_hash": None,
                }

            # Read current file content and verify hash
        """
        self._validate_file_path(file_path)
        try:
            if not os.path.exists(file_path):
                if expected_hash not in ["", None]:  # Allow null hash
                    return {
                        "result": "error",
                        "reason": "File not found and non-empty hash provided",
                    }
                # Create parent directories if they don't exist
                parent_dir = os.path.dirname(file_path)
                if parent_dir:
                    try:
                        os.makedirs(parent_dir, exist_ok=True)
                    except OSError as e:
                        return {
                            "result": "error",
                            "reason": f"Failed to create directory: {str(e)}",
                        }
                # Initialize empty state for new file
                current_content = ""
                current_hash = ""
                lines: List[str] = []
                encoding = "utf-8"
            else:
                # Read current file content and verify hash
                (
                    current_content,
                    _,
                    _,
                    current_hash,
                    total_lines,
                    _,
                ) = await self.read_file_contents(file_path, encoding=encoding)

                # Treat empty file as new file
                if not current_content:
                    current_content = ""
                    current_hash = ""
                    lines = []
                elif current_content and expected_hash == "":
                    return {
                        "result": "error",
                        "reason": "Unexpected error - Cannot treat existing file as new",
                    }
                elif current_hash != expected_hash:
                    return {
                        "result": "error",
                        "reason": "FileHash mismatch - Please use get_text_file_contents tool to get current content and hashes, then retry with the updated hashes.",
                    }
                else:
                    lines = current_content.splitlines(keepends=True)

            # Convert patches to EditPatch objects
            patch_objects = [EditPatch.model_validate(p) for p in patches]

            # Sort patches from bottom to top to avoid line number shifts
            sorted_patches = sorted(
                patch_objects,
                key=lambda x: (
                    -(x.start),
                    -(x.end or x.start or float("inf")),
                ),
            )

            # Check for overlapping patches
            for i in range(len(sorted_patches)):
                for j in range(i + 1, len(sorted_patches)):
                    patch1 = sorted_patches[i]
                    patch2 = sorted_patches[j]
                    start1 = patch1.start
                    end1 = patch1.end or start1
                    start2 = patch2.start
                    end2 = patch2.end or start2

                    if (start1 <= end2 and end1 >= start2) or (
                        start2 <= end1 and end2 >= start1
                    ):
                        return {
                            "result": "error",
                            "reason": "Overlapping patches detected",
                        }

            # Apply patches
            for patch in sorted_patches:
                # Get line numbers (1-based)
                start: int
                end: Optional[int]
                if isinstance(patch, EditPatch):
                    start = patch.start
                    end = patch.end
                else:
                    start = patch["start"] if "start" in patch else 1
                    end = patch["end"] if "end" in patch else start

                # Check for invalid line range
                if end is not None and end < start:
                    return {
                        "result": "error",
                        "reason": "End line must be greater than or equal to start line",
                        "file_hash": None,
                        "content": current_content,
                    }

                # Handle unexpected empty hash for existing file
                if (
                    os.path.exists(file_path)
                    and current_content
                    and expected_hash == ""
                ):
                    return {"result": "error", "reason": "Unexpected error"}

                # Calculate line ranges for zero-based indexing
                start_zero = start - 1

                # Get expected hash for validation
                expected_range_hash = None
                if isinstance(patch, dict):
                    expected_range_hash = patch.get("range_hash")
                else:
                    # For EditPatch objects, use model fields
                    expected_range_hash = patch.range_hash

                # Determine operation type and validate hash requirements
                if not os.path.exists(file_path) or not current_content:
                    # New file or empty file - treat as insertion
                    is_insertion = True
                elif start_zero >= len(lines):
                    # Append mode - start exceeds total lines
                    is_insertion = True
                else:
<<<<<<< HEAD
                    # For existing files:
                    # range_hash is required for modifications
                    if not expected_range_hash:
                        return {
                            "result": "error",
                            "reason": "range_hash is required for file modifications",
                            "file_hash": None,
                            "content": current_content,
                        }

                    # Hash provided - verify content
                    target_lines = lines[line_start_zero : line_end_zero + 1]
                    target_content = "".join(target_lines)
                    actual_range_hash = self.calculate_hash(target_content)

                    # Compare hashes
                    # Empty range_hash means explicit insertion
                    is_insertion = (
                        not expected_range_hash
                        or expected_range_hash == self.calculate_hash("")
                    )

                    # For non-insertion operations, verify content hash
=======
                    # For modification mode, check the range_hash
                    is_insertion = expected_range_hash == ""
>>>>>>> eee92916
                    if not is_insertion:
                        # Calculate end_zero for content validation
                        end_zero = (
                            len(lines) - 1
                            if end is None
                            else min(end - 1, len(lines) - 1)
                        )

                        # Hash provided - verify content
                        target_lines = lines[start_zero : end_zero + 1]
                        target_content = "".join(target_lines)
                        actual_range_hash = self.calculate_hash(target_content)

                        if actual_range_hash != expected_range_hash:
                            return {
                                "result": "error",
                                "reason": "Content range hash mismatch - Please use get_text_file_contents tool with the same start and end to get current content and hashes, then retry with the updated hashes.",
                            }

                # Prepare new content
                if isinstance(patch, EditPatch):
                    contents = patch.contents
                else:
                    contents = patch["contents"]

                # Check if this is a deletion (empty content)
                if not contents.strip():
                    return {
                        "result": "ok",
                        "file_hash": current_hash,  # Return current hash since no changes made
                        "hint": "For content deletion, please consider using delete_text_file_contents instead of patch with empty content",
                        "suggestion": "delete",
                    }

                # Set suggestions for alternative tools
                suggestion = None
                hint = None
                if not os.path.exists(file_path) or not current_content:
                    suggestion = "append"
                    hint = "For new or empty files, please consider using append_text_file_contents instead"
                elif is_insertion:
                    if start_zero >= len(lines):
                        suggestion = "append"
                        hint = "For adding content at the end of file, please consider using append_text_file_contents instead"
                    else:
                        suggestion = "insert"
                        hint = "For inserting content within file, please consider using insert_text_file_contents instead"

                # Prepare the content
                new_content = contents if contents.endswith("\n") else contents + "\n"
                new_lines = new_content.splitlines(keepends=True)

                # For insertion mode, we don't need end_zero
                if is_insertion:
                    # Insert at the specified line
                    lines[start_zero:start_zero] = new_lines
                else:
<<<<<<< HEAD
                    # Replace the specified range
                    lines[line_start_zero : line_end_zero + 1] = new_lines
=======
                    # We already have end_zero for replacements
                    lines[start_zero : end_zero + 1] = new_lines
>>>>>>> eee92916

            # Write the final content back to file
            final_content = "".join(lines)
            with open(file_path, "w", encoding=encoding) as f:
                f.write(final_content)

            # Calculate new hash
            new_hash = self.calculate_hash(final_content)

            return {
                "result": "ok",
                "file_hash": new_hash,
                "reason": None,
                "suggestion": suggestion,
                "hint": hint,
            }

        except FileNotFoundError:
            return {"result": "error", "reason": f"File not found: {file_path}"}
        except (IOError, UnicodeError, PermissionError) as e:
            return {"result": "error", "reason": f"Error editing file: {str(e)}"}
        except Exception as e:
            import traceback

            logger.error(f"Error: {str(e)}")
            logger.error(f"Traceback:\n{traceback.format_exc()}")
            return {
                "result": "error",
                "reason": "Unexpected error occurred",
                "file_hash": None,
            }

    async def insert_text_file_contents(
        self,
        file_path: str,
        file_hash: str,
        contents: str,
        after: Optional[int] = None,
        before: Optional[int] = None,
        encoding: str = "utf-8",
    ) -> Dict[str, Any]:
        """Insert text content before or after a specific line in a file.

        Args:
            file_path (str): Path to the file to edit
            file_hash (str): Expected hash of the file before editing
            contents (str): Content to insert
            after (Optional[int]): Line number after which to insert content
            before (Optional[int]): Line number before which to insert content
            encoding (str, optional): File encoding. Defaults to "utf-8"

        Returns:
            Dict[str, Any]: Results containing:
                - result: "ok" or "error"
                - hash: New file hash if successful
                - reason: Error message if result is "error"
        """
        if (after is None and before is None) or (
            after is not None and before is not None
        ):
            return {
                "result": "error",
                "reason": "Exactly one of 'after' or 'before' must be specified",
                "hash": None,
            }
<<<<<<< HEAD
        except Exception as e:
            return {
                "result": "error",
                "reason": f"Unexpected error: {str(e)}",
                "file_hash": None,
                "content": None,
=======

        try:
            (
                current_content,
                _,
                _,
                current_hash,
                total_lines,
                _,
            ) = await self.read_file_contents(
                file_path,
                encoding=encoding,
            )

            if current_hash != file_hash:
                return {
                    "result": "error",
                    "reason": "File hash mismatch - Please use get_text_file_contents tool to get current content and hash",
                    "hash": None,
                }

            # Split into lines, preserving line endings
            lines = current_content.splitlines(keepends=True)

            # Determine insertion point
            if after is not None:
                if after > total_lines:
                    return {
                        "result": "error",
                        "reason": f"Line number {after} is beyond end of file (total lines: {total_lines})",
                        "hash": None,
                    }
                insert_pos = after
            else:  # before must be set due to earlier validation
                assert before is not None
                if before > total_lines + 1:
                    return {
                        "result": "error",
                        "reason": f"Line number {before} is beyond end of file (total lines: {total_lines})",
                        "hash": None,
                    }
                insert_pos = before - 1

            # Ensure content ends with newline
            if not contents.endswith("\n"):
                contents += "\n"

            # Insert the content
            lines.insert(insert_pos, contents)

            # Join lines and write back to file
            final_content = "".join(lines)
            with open(file_path, "w", encoding=encoding) as f:
                f.write(final_content)

            # Calculate new hash
            new_hash = self.calculate_hash(final_content)

            return {
                "result": "ok",
                "hash": new_hash,
                "reason": None,
            }

        except FileNotFoundError:
            return {
                "result": "error",
                "reason": f"File not found: {file_path}",
                "hash": None,
            }
        except Exception as e:
            return {
                "result": "error",
                "reason": str(e),
                "hash": None,
            }

    async def delete_text_file_contents(
        self,
        request: DeleteTextFileContentsRequest,
    ) -> Dict[str, Any]:
        """Delete specified ranges from a text file with conflict detection.

        Args:
            request (DeleteTextFileContentsRequest): The request containing:
                - file_path: Path to the text file
                - file_hash: Expected hash of the file before editing
                - ranges: List of ranges to delete
                - encoding: Optional text encoding (default: utf-8)

        Returns:
            Dict[str, Any]: Results containing:
                - result: "ok" or "error"
                - hash: New file hash if successful
                - reason: Error message if result is "error"
        """
        self._validate_file_path(request.file_path)

        try:
            (
                current_content,
                _,
                _,
                current_hash,
                total_lines,
                _,
            ) = await self.read_file_contents(
                request.file_path,
                encoding=request.encoding or "utf-8",
            )

            # Check for conflicts
            if current_hash != request.file_hash:
                return {
                    request.file_path: {
                        "result": "error",
                        "reason": "File hash mismatch - Please use get_text_file_contents tool to get current content and hash",
                        "hash": current_hash,
                    }
                }

            # Split content into lines
            lines = current_content.splitlines(keepends=True)

            # Sort ranges in reverse order to handle line number shifts
            sorted_ranges = sorted(
                request.ranges,
                key=lambda x: (x.start, x.end or float("inf")),
                reverse=True,
            )

            # Validate ranges
            for i, range_ in enumerate(sorted_ranges):
                if range_.start < 1:
                    return {
                        request.file_path: {
                            "result": "error",
                            "reason": f"Invalid start line {range_.start}",
                            "hash": current_hash,
                        }
                    }

                if range_.end and range_.end < range_.start:
                    return {
                        request.file_path: {
                            "result": "error",
                            "reason": f"End line {range_.end} is less than start line {range_.start}",
                            "hash": current_hash,
                        }
                    }

                if range_.start > total_lines:
                    return {
                        request.file_path: {
                            "result": "error",
                            "reason": f"Start line {range_.start} exceeds file length {total_lines}",
                            "hash": current_hash,
                        }
                    }

                end = range_.end or total_lines
                if end > total_lines:
                    return {
                        request.file_path: {
                            "result": "error",
                            "reason": f"End line {end} exceeds file length {total_lines}",
                            "hash": current_hash,
                        }
                    }

                # Check for overlaps with next range
                if i + 1 < len(sorted_ranges):
                    next_range = sorted_ranges[i + 1]
                    next_end = next_range.end or total_lines
                    if next_end >= range_.start:
                        return {
                            request.file_path: {
                                "result": "error",
                                "reason": "Overlapping ranges detected",
                                "hash": current_hash,
                            }
                        }

            # Apply deletions
            for range_ in sorted_ranges:
                start_idx = range_.start - 1
                end_idx = range_.end if range_.end else len(lines)

                # Verify range content hash
                range_content = "".join(lines[start_idx:end_idx])
                if self.calculate_hash(range_content) != range_.range_hash:
                    return {
                        request.file_path: {
                            "result": "error",
                            "reason": f"Content hash mismatch for range {range_.start}-{range_.end}",
                            "hash": current_hash,
                        }
                    }

                del lines[start_idx:end_idx]

            # Write the final content back to file
            final_content = "".join(lines)
            with open(request.file_path, "w", encoding=request.encoding) as f:
                f.write(final_content)

            # Calculate new hash
            new_hash = self.calculate_hash(final_content)

            return {
                request.file_path: {
                    "result": "ok",
                    "hash": new_hash,
                    "reason": None,
                }
            }

        except FileNotFoundError:
            return {
                request.file_path: {
                    "result": "error",
                    "reason": f"File not found: {request.file_path}",
                    "hash": None,
                }
            }
        except Exception as e:
            return {
                request.file_path: {
                    "result": "error",
                    "reason": str(e),
                    "hash": None,
                }
>>>>>>> eee92916
            }<|MERGE_RESOLUTION|>--- conflicted
+++ resolved
@@ -367,34 +367,8 @@
                     # Append mode - start exceeds total lines
                     is_insertion = True
                 else:
-<<<<<<< HEAD
-                    # For existing files:
-                    # range_hash is required for modifications
-                    if not expected_range_hash:
-                        return {
-                            "result": "error",
-                            "reason": "range_hash is required for file modifications",
-                            "file_hash": None,
-                            "content": current_content,
-                        }
-
-                    # Hash provided - verify content
-                    target_lines = lines[line_start_zero : line_end_zero + 1]
-                    target_content = "".join(target_lines)
-                    actual_range_hash = self.calculate_hash(target_content)
-
-                    # Compare hashes
-                    # Empty range_hash means explicit insertion
-                    is_insertion = (
-                        not expected_range_hash
-                        or expected_range_hash == self.calculate_hash("")
-                    )
-
-                    # For non-insertion operations, verify content hash
-=======
                     # For modification mode, check the range_hash
                     is_insertion = expected_range_hash == ""
->>>>>>> eee92916
                     if not is_insertion:
                         # Calculate end_zero for content validation
                         end_zero = (
@@ -452,13 +426,8 @@
                     # Insert at the specified line
                     lines[start_zero:start_zero] = new_lines
                 else:
-<<<<<<< HEAD
-                    # Replace the specified range
-                    lines[line_start_zero : line_end_zero + 1] = new_lines
-=======
                     # We already have end_zero for replacements
                     lines[start_zero : end_zero + 1] = new_lines
->>>>>>> eee92916
 
             # Write the final content back to file
             final_content = "".join(lines)
@@ -524,14 +493,6 @@
                 "reason": "Exactly one of 'after' or 'before' must be specified",
                 "hash": None,
             }
-<<<<<<< HEAD
-        except Exception as e:
-            return {
-                "result": "error",
-                "reason": f"Unexpected error: {str(e)}",
-                "file_hash": None,
-                "content": None,
-=======
 
         try:
             (
@@ -764,5 +725,4 @@
                     "reason": str(e),
                     "hash": None,
                 }
->>>>>>> eee92916
             }