"""Handler for patching text file contents."""

import json
import logging
import os
from typing import Any, Dict, Sequence

from mcp.types import TextContent, Tool

from ..errors import (
    ErrorCode,
    FileOperationError,
    ValidationError,
    ContentOperationError,
)
from .base import BaseHandler

logger = logging.getLogger("mcp-text-editor")


class PatchTextFileContentsHandler(BaseHandler):
    """Handler for patching a text file."""

    name = "patch_text_file_contents"
    description = "Apply patches to text files with hash-based validation for concurrency control.you need to use get_text_file_contents tool to get the file hash and range hash every time before using this tool. you can use append_text_file_contents tool to append text contents to the file without range hash, start and end. you can use insert_text_file_contents tool to insert text contents to the file without range hash, start and end."  # noqa: E501

    def get_tool_description(self) -> Tool:
        """Get the tool description."""
        return Tool(
            name=self.name,
            description=self.description,
            inputSchema={
                "type": "object",
                "properties": {
                    "file_path": {
                        "type": "string",
                        "description": "Path to the text file. File path must be absolute.",
                    },
                    "file_hash": {
                        "type": "string",
                        "description": "Hash of the file contents for concurrency control.",
                    },
                    "patches": {
                        "type": "array",
                        "description": "List of patches to apply",
                        "items": {
                            "type": "object",
                            "properties": {
                                "start": {
                                    "type": "integer",
                                    "description": "Starting line number (1-based).it should match the range hash.",
                                },
                                "end": {
                                    "type": "integer",
                                    "description": "Ending line number (null for end of file).it should match the range hash.",
                                },
                                "contents": {
                                    "type": "string",
                                    "description": "New content to replace the range with",
                                },
                                "range_hash": {
                                    "type": "string",
                                    "description": "Hash of the content being replaced. it should get from get_text_file_contents tool with the same start and end.",  # noqa: E501
                                },
                            },
                            "required": ["start", "end", "contents", "range_hash"],
                        },
                    },
                    "encoding": {
                        "type": "string",
                        "description": "Text encoding (default: 'utf-8')",
                        "default": "utf-8",
                    },
                },
                "required": ["file_path", "file_hash", "patches"],
            },
        )

    def validate_arguments(self, arguments: Dict[str, Any]) -> None:
        """Validate the input arguments.

        Args:
            arguments: The arguments to validate

        Raises:
            ValidationError: If the arguments are invalid
            FileOperationError: If the file does not exist or is not accessible
        """
        required_fields = ["file_path", "file_hash", "patches"]
        for field in required_fields:
            if field not in arguments:
                raise ValidationError(
                    f"Missing required argument: {field}",
                    code=ErrorCode.INVALID_REQUEST,
                    details={"field": field},
                )

        file_path = arguments["file_path"]
        if not os.path.isabs(file_path):
            raise ValidationError(
                "File path must be absolute",
                code=ErrorCode.INVALID_REQUEST,
                details={"file_path": file_path},
            )

        if not os.path.exists(file_path):
            raise FileOperationError(
                "File does not exist",
                code=ErrorCode.FILE_NOT_FOUND,
                details={"file_path": file_path},
            )

        # Validate patches
        patches = arguments["patches"]
        if not isinstance(patches, list):
            raise ValidationError(
                "Patches must be a list",
                code=ErrorCode.INVALID_SCHEMA,
                details={"patches": type(patches).__name__},
            )

        required_patch_fields = ["start", "end", "contents", "range_hash"]
        for i, patch in enumerate(patches):
            for field in required_patch_fields:
                if field not in patch:
                    raise ValidationError(
                        f"Missing required field in patch {i}: {field}",
                        code=ErrorCode.INVALID_FIELD,
                        details={
                            "patch_index": i,
                            "field": field,
                        },
                    )

            # Validate line numbers
            if not isinstance(patch["start"], int) or patch["start"] < 1:
                raise ValidationError(
                    f"Invalid start line in patch {i}",
                    code=ErrorCode.INVALID_LINE_RANGE,
                    details={
                        "patch_index": i,
                        "start": patch["start"],
                        "message": "Start line must be a positive integer",
                    },
                )

            if not isinstance(patch["end"], int) or patch["end"] < patch["start"]:
                raise ValidationError(
                    f"Invalid end line in patch {i}",
                    code=ErrorCode.INVALID_LINE_RANGE,
                    details={
                        "patch_index": i,
                        "start": patch["start"],
                        "end": patch["end"],
                        "message": "End line must be an integer greater than or equal to start line",
                    },
                )

    async def _execute_tool(self, arguments: Dict[str, Any]) -> Sequence[TextContent]:
        """Execute the patch text file contents tool.

        Args:
            arguments: The validated arguments for the tool

        Returns:
            Sequence[TextContent]: The tool's output

        Raises:
            ContentOperationError: If there are content-related errors
            FileOperationError: If there are file operation errors
        """
        try:
            # Apply patches using editor.edit_file_contents
            result = await self.editor.edit_file_contents(
<<<<<<< HEAD
                file_path=file_path,
                expected_file_hash=arguments["file_hash"],
=======
                file_path=arguments["file_path"],
                expected_hash=arguments["file_hash"],
>>>>>>> bfd3d41b
                patches=arguments["patches"],
                encoding=arguments.get("encoding", "utf-8"),
            )
            return [TextContent(type="text", text=json.dumps(result, indent=2))]

        except FileOperationError as e:
            logger.error(f"File operation error: {str(e)}")
            raise

        except ContentOperationError as e:
            logger.error(f"Content operation error: {str(e)}")
            raise

        except Exception as e:
            logger.error(f"Unexpected error: {str(e)}")
            raise<|MERGE_RESOLUTION|>--- conflicted
+++ resolved
@@ -172,13 +172,8 @@
         try:
             # Apply patches using editor.edit_file_contents
             result = await self.editor.edit_file_contents(
-<<<<<<< HEAD
-                file_path=file_path,
-                expected_file_hash=arguments["file_hash"],
-=======
                 file_path=arguments["file_path"],
                 expected_hash=arguments["file_hash"],
->>>>>>> bfd3d41b
                 patches=arguments["patches"],
                 encoding=arguments.get("encoding", "utf-8"),
             )
